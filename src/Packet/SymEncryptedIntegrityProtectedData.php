--- conflicted
+++ resolved
@@ -13,10 +13,7 @@
     AeadAlgorithm,
     HashAlgorithm,
     PacketTag,
-<<<<<<< HEAD
-=======
     PresetRFC,
->>>>>>> 5517e744
     SymmetricAlgorithm
 };
 use OpenPGP\Type\{
